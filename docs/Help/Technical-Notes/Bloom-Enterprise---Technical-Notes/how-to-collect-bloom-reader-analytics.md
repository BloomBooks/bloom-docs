--- conflicted
+++ resolved
@@ -29,21 +29,10 @@
 
 1. Decide on a project ID and device IDs for each device.
 2. Create a file called deviceId.json.
-<<<<<<< HEAD
 	1. The file content must be
 	`{ project: 'projectID' , device: 'deviceID' }`
 	2. Example:
 	`{ project: 'RISE2' , device: 'STUDENT NORTH FLY 001' }`
-=======
-   1. The file content must be:
-      ```json
-      { "project": "projectID", "device": "deviceID" }
-      ```
-   2. Example:
-      ```json
-      { "project": "RISE2", "device": "STUDENT NORTH FLY 001" }
-      ```
->>>>>>> 6be6f10f
 3. Put the deviceId.json file on the device in the Bloom folder which contains the Bloom Reader books (at the root of Internal Storage).
 4. Restart Bloom Reader.
    1. This may require actually closing the app if it is currently running.
@@ -58,13 +47,6 @@
 
 To verify the setup was successful, open the menu at the top-left of the book list. There will be a new item at the end which will display:
 
-<<<<<<< HEAD
 To verify the setup was successful, open the menu at the top-left of the book list. There will be a new item at the end which will display `“Stats ID: {device ID} ({project ID})”`.
 
-=======
-```
-"Stats ID: {device ID} ({project ID})"
-```
->>>>>>> 6be6f10f
-
 Once the device is properly set up, it will begin reporting analytics with these values in the device_project_hardware_code field of various analytics tables. The value will be `projectID-deviceID`.